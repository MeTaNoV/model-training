## ETL / Train / Deploy / Analyze using GCP and Labelbox


### Overview

Run ETL jobs, train models, deploy models, and track model performance all from a single service. The code deploys a service called the `coordinator` to google cloud. It exposes a rest api for launching various pipelines. The coordinator only has to be deployed once and then will be controllable via the labelbox web app (WIP). This project is designed to be easily extended for custom workflows. However, we will support the following models with no additional configuration required:

1. Image Radio Classification
2. Image Checklist / Dropdown Classification
3. Image Bounding Box Detection
4. Text Radio Classification
5. Text Checklist / Dropdown Classification
6. Text Named Entity Recognition

### Requirements

1. Create a service account in the google cloud UI. This account must have the following permissions:
    * Basic editor permissions
    * Secret manager admin
2. Download the private key for the service account
    * Put it anywhere on your computer
    * Set the GOOGLE_APPLICATION_CREDENTIALS to point to it. `export GOOGLE_APPLICATION_CREDENTIALS=~/.config/gcloud/model-training-credentials.json`
3. docker and docker-compose installed
    * https://docs.docker.com/compose/install/
    * https://docs.docker.com/get-docker/ (not required for mac since docker and docker-compose are available together in the first link).
4. gcloud cli installed (and configured for the proper service account)
    * Run `curl https://sdk.cloud.google.com | bash` to install
    * `source ~/.<bash_profile/zshrc/bashrc>` to load env vars
<<<<<<< HEAD
    * `gcloud auth login` to login
    * Set the correct google project with `gcloud config set project PROJECT_NAME`
3. Google cloud service account key file (Discuss with your own security team on the practice you would like to follow. Do not copy without understanding what this does.)
    * If you don't already have a service account key file you can create one with the following:
    * Your account must have read and edit permissions
    * Create the service account
        ```
        gcloud iam service-accounts create ACCOUNT_NAME \
            --description="account for configuring model training" \
            --display-name="model-training"
        ```
    * Assign the service account your account permissions
        ```
        gcloud iam service-accounts add-iam-policy-binding \
            ACCOUNT_NAME@PROJECT_ID.iam.gserviceaccount.com \
            --member="user:YOUR_ACCOUNT_EMAIL" \
            --role="roles/iam.serviceAccountUser"
        ```
    * Set path for credentials `export GOOGLE_APPLICATION_CREDENTIALS=~/.config/gcloud/model-training-credentials.json`
    * Create the service account credentials
        ```
        gcloud iam service-accounts keys create $GOOGLE_APPLICATION_CREDENTIALS \
            --iam-account=ACCOUNT_NAME@PROJECT_ID.iam.gserviceaccount.com
        ```
4. Connect docker to GCR by running `gcloud auth configure-docker`


=======
    * `gcloud auth login` to login (You also can login from the service account directly with `gcloud auth activate-service-account SERVICE_ACCOUNT_ID@PROJECT_ID.iam.gserviceaccount.com --key-file=$GOOGLE_APPLICATION_CREDENTIALS`)
    * Set the correct google project with `gcloud config set project PROJECT_ID`
5. Connect docker to GCR by running `gcloud auth configure-docker`
>>>>>>> ab260269


### Deployment

Deploy the coordinator service on port 8000

1. Create a .env file to keep track of the following env vars (copy .env.example to get started):
    - `DEPLOYMENT_NAME`
        - This is the name that all of the google resources will use. This will enable multiple deployments. E.g. prod-training-service or dev-training-service.
    - `GCS_BUCKET`
        - GCS bucket to store all of the artifacts. If the bucket doesn't exist it will automatically be created.
    - `GOOGLE_PROJECT`
        - Google cloud project name.
    - `SERVICE_SECRET`
        - This can be anything. You will have to use the same secret when making a request to the service.
    - `GOOGLE_APPLICATION_CREDENTIALS`
        - Path to the application credentials.
    - `GOOGLE_SERVICE_ACCOUNT`
        - Google service account. Will have the following format: `<name>@<project>.iam.gserviceaccount.com`.
    - `LABELBOX_API_KEY`
2. Once the .env file has the correct values, load the env vars by running `source .env`
    - If you update the .env file, make sure to re-run `source .env` to load the latest env vars.
3. Deploy the service
    - To the cloud: `./deployment/deploy.sh`
    - Locally: `./run.sh`
4. Test that it is running with:
    - curl http://ip:8000/ping
    - ip will be `0.0.0.0` for a local deployment and the remote ip will be printed to the console when you run the deployment script.
    - The server will respond with pong if the deployment was successful


### Managing training deployments


* Delete the training deployment
    - Set `DEPLOYMENT_NAME` env vars
    - Run the `./deployment/teardown.sh` script
        - Deletes the firewall, static ip, coordinator instance and the secrets
        - The gcs bucket and gcr training artifacts, the gcr images will not be updated, and all vertex artifacts will remain.

* Updating secrets
    - Set `LABELBOX_API_KEY`, `SERVICE_SECRET`, and `DEPLOYMENT_NAME` env vars
    - Run `./deployment/reload_secrets.sh`

* Updating the coordinator
    - Change your code locally
    - Make sure the `DEPLOYMENT_NAME` env var is set, and run `deployment/reload_coordinator.sh`

* Updating containerized jobs
    - The training pipeline always uses the latest images. This means that anytime you build and push, the coordinator will use the pushed code automatically. <b>Do not push containers to GCR for a deployment that is being used in production unless you want those changes to be used</b>/.
    - Update your code locally, run `docker-compose build <container_name>`, and then `docker-compose push <container_name>`.



### Design

The coordinator is an api for managing etl/training/deployment jobs. The coordinator doesn't do any data processing. Instead it runs various pipelines by running containers in vertex ai. The code is organizationed such that all logic for coordinating the workflows are under `src/coordinator` and any custom jobs are defined under `src/jobs`.


Key terms:
* `Job`:
    - A job is a single task such as etl, training, deployment, or model evaluation.
    - It exposes a run method that executes the job.
* `Pipeline`:
    - A pipeline contains the logic for running a series of jobs.
    - It exposes three functions.
        1. parse_args: Used to validate the dict payload that contains the pipeline parameters
        2. run: A function that defines the behavior of the pipeline when run from the local machine


### Custom Pipelines / Extending

#### Creating Custom Jobs
* A custom job can be used to run any arbitrary job on gcp. This is not necessary if you already have a container on gcs that defines the job or the job can be run from a remote client (in this case run from the pipeline). To create the custom job do the following:
1. Create a new directory under the `jobs` directory.
2. Write the logic for the job. Include a cli to pass in any arguments.
3. Add a Dockerfile
5. Add to the docker compose
6. Add tests

#### Extending a Pipeline
1. Find the pipeline you want to extend under `coordinator/pipelines/...`
2. Create a new class that inherits from the base job class. Define an implementation for `run`.
3. Add the new job to the pipeline and update the pipeline's `run` function


#### Creating a New Pipeline
1. Copy a pipeline found under `coordinator/pipelines/...`
2. Update the logic for your new job
3. Add the job to a pipeline in `coordinator/config.py`
    * Update `pipelines` to include the new workflow
    * Add the new pipeline name `PipelineName` type as a Literal


### Testing

* To run any of the seed scripts you can use the `model_training_tests` container
    * Run: `docker-compose run model_training_tests python3 tests/seed/<script>.py`
    * Once the data is seeded you can test against a local or live deployment of the coordinator
* Additional tests are currently being developed<|MERGE_RESOLUTION|>--- conflicted
+++ resolved
@@ -26,39 +26,9 @@
 4. gcloud cli installed (and configured for the proper service account)
     * Run `curl https://sdk.cloud.google.com | bash` to install
     * `source ~/.<bash_profile/zshrc/bashrc>` to load env vars
-<<<<<<< HEAD
-    * `gcloud auth login` to login
-    * Set the correct google project with `gcloud config set project PROJECT_NAME`
-3. Google cloud service account key file (Discuss with your own security team on the practice you would like to follow. Do not copy without understanding what this does.)
-    * If you don't already have a service account key file you can create one with the following:
-    * Your account must have read and edit permissions
-    * Create the service account
-        ```
-        gcloud iam service-accounts create ACCOUNT_NAME \
-            --description="account for configuring model training" \
-            --display-name="model-training"
-        ```
-    * Assign the service account your account permissions
-        ```
-        gcloud iam service-accounts add-iam-policy-binding \
-            ACCOUNT_NAME@PROJECT_ID.iam.gserviceaccount.com \
-            --member="user:YOUR_ACCOUNT_EMAIL" \
-            --role="roles/iam.serviceAccountUser"
-        ```
-    * Set path for credentials `export GOOGLE_APPLICATION_CREDENTIALS=~/.config/gcloud/model-training-credentials.json`
-    * Create the service account credentials
-        ```
-        gcloud iam service-accounts keys create $GOOGLE_APPLICATION_CREDENTIALS \
-            --iam-account=ACCOUNT_NAME@PROJECT_ID.iam.gserviceaccount.com
-        ```
-4. Connect docker to GCR by running `gcloud auth configure-docker`
-
-
-=======
     * `gcloud auth login` to login (You also can login from the service account directly with `gcloud auth activate-service-account SERVICE_ACCOUNT_ID@PROJECT_ID.iam.gserviceaccount.com --key-file=$GOOGLE_APPLICATION_CREDENTIALS`)
     * Set the correct google project with `gcloud config set project PROJECT_ID`
 5. Connect docker to GCR by running `gcloud auth configure-docker`
->>>>>>> ab260269
 
 
 ### Deployment
